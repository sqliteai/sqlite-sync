--- conflicted
+++ resolved
@@ -600,8 +600,7 @@
     
     // apikey=hWDanFolRT9WDK0p54lufNrIyfgLZgtMw6tb6fbPmpo (OPTIONAL)
     rc = curl_url_get(url, CURLUPART_QUERY, &query, 0);
-<<<<<<< HEAD
-    if (rc != CURLE_OK && rc != CURLUE_NO_QUERY) goto finalize;
+    if (rc != CURLUE_OK && rc != CURLUE_NO_QUERY) goto finalize;
     #else
     // Parse: scheme://host[:port]/path?query
     const char *p = strstr(conn_string_https, "://");
@@ -633,9 +632,6 @@
     if (!scheme || !host || !database) goto finalize;
     char *port_or_default = port && strcmp(port, "8860") != 0 ? port : CLOUDSYNC_DEFAULT_ENDPOINT_PORT;
     #endif
-=======
-    if (rc != CURLUE_OK && rc != CURLUE_NO_QUERY) goto finalize;
->>>>>>> 32721509
     if (query != NULL) {
         char value[MAX_QUERY_VALUE_LEN];
         if (!authentication && network_extract_query_param(query, "apikey", value, sizeof(value)) == 0) {
@@ -659,18 +655,13 @@
 finalize:
     if (result == false) {
         // store proper result code/message
-<<<<<<< HEAD
         #ifndef SQLITE_WASM_EXTRA_INIT
-        if (rc != CURLE_OK) sqlite3_result_error(context, curl_url_strerror(rc), -1);
+        if (rc != CURLUE_OK) sqlite3_result_error(context, curl_url_strerror(rc), -1);
         sqlite3_result_error_code(context, (rc != CURLE_OK) ? SQLITE_ERROR : SQLITE_NOMEM);
         #else
         sqlite3_result_error(context, "URL parse error", -1);
         sqlite3_result_error_code(context, SQLITE_ERROR);
         #endif
-=======
-        if (rc != CURLUE_OK) sqlite3_result_error(context, curl_url_strerror(rc), -1);
-        sqlite3_result_error_code(context, (rc != CURLUE_OK) ? SQLITE_ERROR : SQLITE_NOMEM);
->>>>>>> 32721509
         
         // cleanup memory managed by the extension
         if (authentication) cloudsync_memory_free(authentication);
